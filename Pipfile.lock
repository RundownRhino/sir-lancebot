--- conflicted
+++ resolved
@@ -1,7 +1,7 @@
 {
     "_meta": {
         "hash": {
-            "sha256": "a024c71a482341a28d5107025d16ab28b3c0f049f998c5bc33a2da21ceab4d4e"
+            "sha256": "79ee5cb69226a76b70793363516c5774516f0c2af0c55fd8e455e5f9ae76165d"
         },
         "pipfile-spec": 6,
         "requires": {
@@ -23,8 +23,6 @@
             ],
             "index": "pypi",
             "version": "==2.0.0"
-<<<<<<< HEAD
-=======
         },
         "aiohttp": {
             "hashes": [
@@ -52,7 +50,6 @@
                 "sha256:e1c3c582ee11af7f63a34a46f0448fca58e59889396ffdae1f482085061a2889"
             ],
             "version": "==3.5.4"
->>>>>>> f53225c0
         },
         "arrow": {
             "hashes": [
@@ -61,8 +58,6 @@
             ],
             "index": "pypi",
             "version": "==0.13.1"
-<<<<<<< HEAD
-=======
         },
         "async-timeout": {
             "hashes": [
@@ -77,7 +72,6 @@
                 "sha256:f0b870f674851ecbfbbbd364d6b5cbdff9dcedbc7f3f5e18a6891057f21fe399"
             ],
             "version": "==19.1.0"
->>>>>>> f53225c0
         },
         "beautifulsoup4": {
             "hashes": [
@@ -121,8 +115,6 @@
             ],
             "version": "==1.12.2"
         },
-<<<<<<< HEAD
-=======
         "chardet": {
             "hashes": [
                 "sha256:84ab92ed1c4d4f16916e05906b6b75a6c0fb5db821cc65e70cbd64a3e2a5eaae",
@@ -130,14 +122,10 @@
             ],
             "version": "==3.0.4"
         },
->>>>>>> f53225c0
         "discord-py": {
             "editable": true,
             "git": "https://github.com/Rapptz/discord.py",
-<<<<<<< HEAD
-            "ref": "45af9fa40bc0083de3a695795029d6f6a85ce0d8"
-=======
-            "ref": "3f06f247c039a23948e7bb0014ea31db533b4ba2"
+            "ref": "42a7c4f7e5caa7baf555e86b52249419ce33acfc"
         },
         "fuzzywuzzy": {
             "hashes": [
@@ -187,7 +175,6 @@
                 "sha256:db603a1c235d110c860d5f39988ebc8218ee028f07a7cbc056ba6424372ca31b"
             ],
             "version": "==4.5.2"
->>>>>>> f53225c0
         },
         "pillow": {
             "hashes": [
@@ -275,38 +262,34 @@
             "hashes": [
                 "sha256:afa56bf14907bb09403e5d15fbed6275caa4174d36b975226e3b67a3bb6e2c4b",
                 "sha256:eaed742b48b1f3e2d45ba6f79401b2ed5dc33b2123dfe216adb90d4bfa0ade26"
-<<<<<<< HEAD
             ],
             "version": "==1.8"
-=======
-            ],
-            "version": "==1.8"
         },
         "websockets": {
             "hashes": [
-                "sha256:0e2f7d6567838369af074f0ef4d0b802d19fa1fee135d864acc656ceefa33136",
-                "sha256:2a16dac282b2fdae75178d0ed3d5b9bc3258dabfae50196cbb30578d84b6f6a6",
-                "sha256:5a1fa6072405648cb5b3688e9ed3b94be683ce4a4e5723e6f5d34859dee495c1",
-                "sha256:5c1f55a1274df9d6a37553fef8cff2958515438c58920897675c9bc70f5a0538",
-                "sha256:669d1e46f165e0ad152ed8197f7edead22854a6c90419f544e0f234cc9dac6c4",
-                "sha256:695e34c4dbea18d09ab2c258994a8bf6a09564e762655408241f6a14592d2908",
-                "sha256:6b2e03d69afa8d20253455e67b64de1a82ff8612db105113cccec35d3f8429f0",
-                "sha256:79ca7cdda7ad4e3663ea3c43bfa8637fc5d5604c7737f19a8964781abbd1148d",
-                "sha256:7fd2dd9a856f72e6ed06f82facfce01d119b88457cd4b47b7ae501e8e11eba9c",
-                "sha256:82c0354ac39379d836719a77ee360ef865377aa6fdead87909d50248d0f05f4d",
-                "sha256:8f3b956d11c5b301206382726210dc1d3bee1a9ccf7aadf895aaf31f71c3716c",
-                "sha256:91ec98640220ae05b34b79ee88abf27f97ef7c61cf525eec57ea8fcea9f7dddb",
-                "sha256:952be9540d83dba815569d5cb5f31708801e0bbfc3a8c5aef1890b57ed7e58bf",
-                "sha256:99ac266af38ba1b1fe13975aea01ac0e14bb5f3a3200d2c69f05385768b8568e",
-                "sha256:9fa122e7adb24232247f8a89f2d9070bf64b7869daf93ac5e19546b409e47e96",
-                "sha256:a0873eadc4b8ca93e2e848d490809e0123eea154aa44ecd0109c4d0171869584",
-                "sha256:cb998bd4d93af46b8b49ecf5a72c0a98e5cc6d57fdca6527ba78ad89d6606484",
-                "sha256:e02e57346f6a68523e3c43bbdf35dde5c440318d1f827208ae455f6a2ace446d",
-                "sha256:e79a5a896bcee7fff24a788d72e5c69f13e61369d055f28113e71945a7eb1559",
-                "sha256:ee55eb6bcf23ecc975e6b47c127c201b913598f38b6a300075f84eeef2d3baff",
-                "sha256:f1414e6cbcea8d22843e7eafdfdfae3dd1aba41d1945f6ca66e4806c07c4f454"
-            ],
-            "version": "==6.0"
+                "sha256:04b42a1b57096ffa5627d6a78ea1ff7fad3bc2c0331ffc17bc32a4024da7fea0",
+                "sha256:08e3c3e0535befa4f0c4443824496c03ecc25062debbcf895874f8a0b4c97c9f",
+                "sha256:10d89d4326045bf5e15e83e9867c85d686b612822e4d8f149cf4840aab5f46e0",
+                "sha256:232fac8a1978fc1dead4b1c2fa27c7756750fb393eb4ac52f6bc87ba7242b2fa",
+                "sha256:4bf4c8097440eff22bc78ec76fe2a865a6e658b6977a504679aaf08f02c121da",
+                "sha256:51642ea3a00772d1e48fb0c492f0d3ae3b6474f34d20eca005a83f8c9c06c561",
+                "sha256:55d86102282a636e195dad68aaaf85b81d0bef449d7e2ef2ff79ac450bb25d53",
+                "sha256:564d2675682bd497b59907d2205031acbf7d3fadf8c763b689b9ede20300b215",
+                "sha256:5d13bf5197a92149dc0badcc2b699267ff65a867029f465accfca8abab95f412",
+                "sha256:5eda665f6789edb9b57b57a159b9c55482cbe5b046d7db458948370554b16439",
+                "sha256:5edb2524d4032be4564c65dc4f9d01e79fe8fad5f966e5b552f4e5164fef0885",
+                "sha256:79691794288bc51e2a3b8de2bc0272ca8355d0b8503077ea57c0716e840ebaef",
+                "sha256:7fcc8681e9981b9b511cdee7c580d5b005f3bb86b65bde2188e04a29f1d63317",
+                "sha256:8e447e05ec88b1b408a4c9cde85aa6f4b04f06aa874b9f0b8e8319faf51b1fee",
+                "sha256:90ea6b3e7787620bb295a4ae050d2811c807d65b1486749414f78cfd6fb61489",
+                "sha256:9e13239952694b8b831088431d15f771beace10edfcf9ef230cefea14f18508f",
+                "sha256:d40f081187f7b54d7a99d8a5c782eaa4edc335a057aa54c85059272ed826dc09",
+                "sha256:e1df1a58ed2468c7b7ce9a2f9752a32ad08eac2bcd56318625c3647c2cd2da6f",
+                "sha256:e98d0cec437097f09c7834a11c69d79fe6241729b23f656cfc227e93294fc242",
+                "sha256:f8d59627702d2ff27cb495ca1abdea8bd8d581de425c56e93bff6517134e0a9b",
+                "sha256:fc30cdf2e949a2225b012a7911d1d031df3d23e99b7eda7dfc982dc4a860dae9"
+            ],
+            "version": "==7.0"
         },
         "yarl": {
             "hashes": [
@@ -323,7 +306,6 @@
                 "sha256:e060906c0c585565c718d1c3841747b61c5439af2211e185f6739a9412dfbde1"
             ],
             "version": "==1.3.0"
->>>>>>> f53225c0
         }
     },
     "develop": {
