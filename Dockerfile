--- conflicted
+++ resolved
@@ -1,38 +1,14 @@
-<<<<<<< HEAD
 FROM python:3.9-slim
 
 # Set pip to have cleaner logs and no saved cache
 ENV PIP_NO_CACHE_DIR=false \
     POETRY_VIRTUALENVS_CREATE=false
 
-# Install git to be able to dowload git dependencies in the Pipfile
-RUN apt-get -y update \
-    && apt-get install -y \
-        ffmpeg \
-        gcc \
-        build-essential \
-    && rm -rf /var/lib/apt/lists/*
-=======
-FROM python:3.8-slim
-
-# Set pip to have cleaner logs and no saved cache
-ENV PIP_NO_CACHE_DIR=false \
-    PIPENV_HIDE_EMOJIS=1 \
-    PIPENV_IGNORE_VIRTUALENVS=1 \
-    PIPENV_NOSPIN=1
->>>>>>> e6e280cd
-
 # Install Poetry and add it to the path
 RUN pip install --user poetry
 ENV PATH="${PATH}:/root/.local/bin"
 
 WORKDIR /bot
-<<<<<<< HEAD
-=======
-
-# Copy dependency files
-COPY Pipfile Pipfile.lock ./
->>>>>>> e6e280cd
 
 # Copy dependencies and lockfile
 COPY pyproject.toml poetry.lock /bot/
@@ -48,20 +24,8 @@
 # Copy the rest of the project code
 COPY . .
 
-<<<<<<< HEAD
 # Start the bot
 CMD ["python", "-m", "bot"]
-=======
-# Copy project code
-COPY . .
-
-# Set Git SHA enviroment variable
-ARG git_sha="development"
-ENV GIT_SHA=$git_sha
-
-ENTRYPOINT ["python"]
-CMD ["-m", "bot"]
->>>>>>> e6e280cd
 
 # Define docker persistent volumes
 VOLUME /bot/bot/log /bot/data