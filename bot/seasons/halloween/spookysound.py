--- conflicted
+++ resolved
@@ -10,15 +10,8 @@
 log = logging.getLogger(__name__)
 
 
-<<<<<<< HEAD
 class SpookySound:
     """A cog that plays a spooky sound in a voice channel on command."""
-=======
-class SpookySound(commands.Cog):
-    """
-    A cog that plays a spooky sound in a voice channel on command.
-    """
->>>>>>> c971c282
 
     def __init__(self, bot):
         self.bot = bot
