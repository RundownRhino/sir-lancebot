import asyncio
import logging
import random
from json import load
from pathlib import Path
from typing import Union

import discord
from discord.ext import commands

from bot.constants import Colours

log = logging.getLogger(__name__)

with open(Path("bot/resources/easter/egghead_questions.json"), "r", encoding="utf8") as f:
    EGGHEAD_QUESTIONS = load(f)


EMOJIS = [
    '\U0001f1e6', '\U0001f1e7', '\U0001f1e8', '\U0001f1e9', '\U0001f1ea',
    '\U0001f1eb', '\U0001f1ec', '\U0001f1ed', '\U0001f1ee', '\U0001f1ef',
    '\U0001f1f0', '\U0001f1f1', '\U0001f1f2', '\U0001f1f3', '\U0001f1f4',
    '\U0001f1f5', '\U0001f1f6', '\U0001f1f7', '\U0001f1f8', '\U0001f1f9',
    '\U0001f1fa', '\U0001f1fb', '\U0001f1fc', '\U0001f1fd', '\U0001f1fe',
    '\U0001f1ff'
]  # Regional Indicators A-Z (used for voting)

TIMELIMIT = 30


class EggheadQuiz(commands.Cog):
    """This cog contains the command for the Easter quiz!"""

    def __init__(self, bot: commands.Bot) -> None:
        self.bot = bot
        self.quiz_messages = {}

    @commands.command(aliases=["eggheadquiz", "easterquiz"])
    async def eggquiz(self, ctx: commands.Context) -> None:
        """
        Gives a random quiz question, waits 30 seconds and then outputs the answer.

        Also informs of the percentages and votes of each option
        """
        random_question = random.choice(EGGHEAD_QUESTIONS)
        question, answers = random_question["question"], random_question["answers"]
        answers = [(EMOJIS[i], a) for i, a in enumerate(answers)]
        correct = EMOJIS[random_question["correct_answer"]]

        valid_emojis = [emoji for emoji, _ in answers]

        description = f"You have {TIMELIMIT} seconds to vote.\n\n"
        description += "\n".join([f"{emoji} -> **{answer}**" for emoji, answer in answers])

        q_embed = discord.Embed(title=question, description=description, colour=Colours.pink)

        msg = await ctx.send(embed=q_embed)
        for emoji in valid_emojis:
            await msg.add_reaction(emoji)

        self.quiz_messages[msg.id] = valid_emojis

        await asyncio.sleep(TIMELIMIT)

        del self.quiz_messages[msg.id]

        msg = await ctx.channel.fetch_message(msg.id)  # Refreshes message

        total_no = sum([len(await r.users().flatten()) for r in msg.reactions]) - len(valid_emojis)  # - bot's reactions

        if total_no == 0:
            return await msg.delete()  # To avoid ZeroDivisionError if nobody reacts

        results = ["**VOTES:**"]
        for emoji, _ in answers:
            num = [len(await r.users().flatten()) for r in msg.reactions if str(r.emoji) == emoji][0] - 1
            percent = round(100 * num / total_no)
            s = "" if num == 1 else "s"
            string = f"{emoji} - {num} vote{s} ({percent}%)"
            results.append(string)

        mentions = " ".join([
            u.mention for u in [
                await r.users().flatten() for r in msg.reactions if str(r.emoji) == correct
            ][0] if not u.bot
        ])

        content = f"Well done {mentions} for getting it correct!" if mentions else "Nobody got it right..."

        a_embed = discord.Embed(
            title=f"The correct answer was {correct}!",
            description="\n".join(results),
            colour=Colours.pink
        )

        await ctx.send(content, embed=a_embed)

    @staticmethod
<<<<<<< HEAD
    async def already_reacted(message: discord.Message, user: Union[discord.Member, discord.User]) -> bool:
        """Returns whether a given user has reacted more than once to a given message"""
=======
    async def already_reacted(message, user):
        """Returns whether a given user has reacted more than once to a given message."""
>>>>>>> 8347c9ea
        users = [u.id for reaction in [await r.users().flatten() for r in message.reactions] for u in reaction]
        return users.count(user.id) > 1  # Old reaction plus new reaction

    @commands.Cog.listener()
<<<<<<< HEAD
    async def on_reaction_add(self, reaction: discord.Reaction, user: Union[discord.Member, discord.User]) -> None:
        """Listener to listen specifically for reactions of quiz messages"""
=======
    async def on_reaction_add(self, reaction, user):
        """Listener to listen specifically for reactions of quiz messages."""
>>>>>>> 8347c9ea
        if user.bot:
            return
        if reaction.message.id not in self.quiz_messages:
            return
        if str(reaction.emoji) not in self.quiz_messages[reaction.message.id]:
            return await reaction.message.remove_reaction(reaction, user)
        if await self.already_reacted(reaction.message, user):
            return await reaction.message.remove_reaction(reaction, user)


def setup(bot: commands.Bot) -> None:
    """Egghead Quiz Cog load."""
    bot.add_cog(EggheadQuiz(bot))
    log.info("EggheadQuiz bot loaded")<|MERGE_RESOLUTION|>--- conflicted
+++ resolved
@@ -96,24 +96,14 @@
         await ctx.send(content, embed=a_embed)
 
     @staticmethod
-<<<<<<< HEAD
     async def already_reacted(message: discord.Message, user: Union[discord.Member, discord.User]) -> bool:
         """Returns whether a given user has reacted more than once to a given message"""
-=======
-    async def already_reacted(message, user):
-        """Returns whether a given user has reacted more than once to a given message."""
->>>>>>> 8347c9ea
         users = [u.id for reaction in [await r.users().flatten() for r in message.reactions] for u in reaction]
         return users.count(user.id) > 1  # Old reaction plus new reaction
 
     @commands.Cog.listener()
-<<<<<<< HEAD
     async def on_reaction_add(self, reaction: discord.Reaction, user: Union[discord.Member, discord.User]) -> None:
         """Listener to listen specifically for reactions of quiz messages"""
-=======
-    async def on_reaction_add(self, reaction, user):
-        """Listener to listen specifically for reactions of quiz messages."""
->>>>>>> 8347c9ea
         if user.bot:
             return
         if reaction.message.id not in self.quiz_messages:
