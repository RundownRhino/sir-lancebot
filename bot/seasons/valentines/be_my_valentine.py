import logging
import random
import typing
from json import load
from pathlib import Path

import discord
from discord.ext import commands
from discord.ext.commands.cooldowns import BucketType

from bot.constants import Channels, Client, Colours, Lovefest

log = logging.getLogger(__name__)

HEART_EMOJIS = [":heart:", ":gift_heart:", ":revolving_hearts:", ":sparkling_heart:", ":two_hearts:"]


class BeMyValentine(commands.Cog):
    """A cog that sends Valentines to other users!"""

    def __init__(self, bot):
        self.bot = bot
        self.valentines = self.load_json()

    @staticmethod
    def load_json():
        """Load Valentines messages from the static resources."""
        p = Path('bot', 'resources', 'valentines', 'bemyvalentine_valentines.json')
        with p.open() as json_data:
            valentines = load(json_data)
            return valentines

    @commands.group(name="lovefest", invoke_without_command=True)
    async def lovefest_role(self, ctx):
        """
        Subscribe or unsubscribe from the lovefest role.

        The lovefest role makes you eligible to receive anonymous valentines from other users.

        1) use the command \".lovefest sub\" to get the lovefest role.
        2) use the command \".lovefest unsub\" to get rid of the lovefest role.
        """
<<<<<<< HEAD
        await ctx.invoke(self.bot.get_command("help"), "lovefest")
=======

        await ctx.send_help(ctx.command)
>>>>>>> 797c36a8

    @lovefest_role.command(name="sub")
    async def add_role(self, ctx):
        """Adds the lovefest role."""
        user = ctx.author
        role = discord.utils.get(ctx.guild.roles, id=Lovefest.role_id)
        if Lovefest.role_id not in [role.id for role in ctx.message.author.roles]:
            await user.add_roles(role)
            await ctx.send("The Lovefest role has been added !")
        else:
            await ctx.send("You already have the role !")

    @lovefest_role.command(name="unsub")
    async def remove_role(self, ctx):
        """Removes the lovefest role."""
        user = ctx.author
        role = discord.utils.get(ctx.guild.roles, id=Lovefest.role_id)
        if Lovefest.role_id not in [role.id for role in ctx.message.author.roles]:
            await ctx.send("You dont have the lovefest role.")
        else:
            await user.remove_roles(role)
            await ctx.send("The lovefest role has been successfully removed !")

    @commands.cooldown(1, 1800, BucketType.user)
    @commands.group(name='bemyvalentine', invoke_without_command=True)
    async def send_valentine(self, ctx, user: typing.Optional[discord.Member] = None, *, valentine_type=None):
        """
        Send a valentine to user, if specified, or to a random user with the lovefest role.

        syntax: .bemyvalentine [user](optional) [p/poem/c/compliment/or you can type your own valentine message]
        (optional)

        example: .bemyvalentine (sends valentine as a poem or a compliment to a random user)
        example: .bemyvalentine Iceman#6508 p (sends a poem to Iceman)
        example: .bemyvalentine Iceman Hey I love you, wanna hang around ? (sends the custom message to Iceman)
        NOTE : AVOID TAGGING THE USER MOST OF THE TIMES.JUST TRIM THE '@' when using this command.
        """
        if ctx.guild is None:
            # This command should only be used in the server
            msg = "You are supposed to use this command in the server."
            return await ctx.send(msg)

        if user:
            if Lovefest.role_id not in [role.id for role in user.roles]:
                message = f"You cannot send a valentine to {user} as he/she does not have the lovefest role!"
                return await ctx.send(message)

        if user == ctx.author:
            # Well a user can't valentine himself/herself.
            return await ctx.send("Come on dude, you can't send a valentine to yourself :expressionless:")

        emoji_1, emoji_2 = self.random_emoji()
        lovefest_role = discord.utils.get(ctx.guild.roles, id=Lovefest.role_id)
        channel = self.bot.get_channel(Channels.seasonalbot_chat)
        valentine, title = self.valentine_check(valentine_type)

        if user is None:
            author = ctx.author
            user = self.random_user(author, lovefest_role.members)
            if user is None:
                return await ctx.send("There are no users avilable to whome your valentine can be sent.")

        embed = discord.Embed(
            title=f'{emoji_1} {title} {user.display_name} {emoji_2}',
            description=f'{valentine} \n **{emoji_2}From {ctx.author}{emoji_1}**',
            color=Colours.pink
        )
        await channel.send(user.mention, embed=embed)

    @commands.cooldown(1, 1800, BucketType.user)
    @send_valentine.command(name='secret')
    async def anonymous(self, ctx, user: typing.Optional[discord.Member] = None, *, valentine_type=None):
        """
        Send an anonymous Valentine via DM to to a user, if specified, or to a random with the lovefest role.

        **This command should be DMed to the bot.**

        syntax : .bemyvalentine secret [user](optional) [p/poem/c/compliment/or you can type your own valentine message]
        (optional)

        example : .bemyvalentine secret (sends valentine as a poem or a compliment to a random user in DM making you
        anonymous)
        example : .bemyvalentine secret Iceman#6508 p (sends a poem to Iceman in DM making you anonymous)
        example : .bemyvalentine secret Iceman#6508 Hey I love you, wanna hang around ? (sends the custom message to
        Iceman in DM making you anonymous)
        """
        if ctx.guild is not None:
            # This command is only DM specific
            msg = "You are not supposed to use this command in the server, DM the command to the bot."
            return await ctx.send(msg)

        if user:
            if Lovefest.role_id not in [role.id for role in user.roles]:
                message = f"You cannot send a valentine to {user} as he/she does not have the lovefest role!"
                return await ctx.send(message)

        if user == ctx.author:
            # Well a user cant valentine himself/herself.
            return await ctx.send('Come on dude, you cant send a valentine to yourself :expressionless:')

        guild = self.bot.get_guild(id=Client.guild)
        emoji_1, emoji_2 = self.random_emoji()
        lovefest_role = discord.utils.get(guild.roles, id=Lovefest.role_id)
        valentine, title = self.valentine_check(valentine_type)

        if user is None:
            author = ctx.author
            user = self.random_user(author, lovefest_role.members)
            if user is None:
                return await ctx.send("There are no users avilable to whome your valentine can be sent.")

        embed = discord.Embed(
            title=f'{emoji_1}{title} {user.display_name}{emoji_2}',
            description=f'{valentine} \n **{emoji_2}From anonymous{emoji_1}**',
            color=Colours.pink
        )
        try:
            await user.send(embed=embed)
        except discord.Forbidden:
            await ctx.author.send(f"{user} has DMs disabled, so I couldn't send the message. Sorry!")
        else:
            await ctx.author.send(f"Your message has been sent to {user}")

    def valentine_check(self, valentine_type):
        """Return the appropriate Valentine type & title based on the invoking user's input."""
        if valentine_type is None:
            valentine, title = self.random_valentine()

        elif valentine_type.lower() in ['p', 'poem']:
            valentine = self.valentine_poem()
            title = 'A poem dedicated to'

        elif valentine_type.lower() in ['c', 'compliment']:
            valentine = self.valentine_compliment()
            title = 'A compliment for'

        else:
            # in this case, the user decides to type his own valentine.
            valentine = valentine_type
            title = 'A message for'
        return valentine, title

    @staticmethod
    def random_user(author, members):
        """
        Picks a random member from the list provided in `members`.

        The invoking author is ignored.

        :param author: member who invoked the command
        :param members: list of discord.Member objects
        """
        if author in members:
            members.remove(author)

        return random.choice(members) if members else None

    @staticmethod
    def random_emoji():
        """Return two random emoji from the module-defined constants."""
        EMOJI_1 = random.choice(HEART_EMOJIS)
        EMOJI_2 = random.choice(HEART_EMOJIS)
        return EMOJI_1, EMOJI_2

    def random_valentine(self):
        """Grabs a random poem or a compliment (any message)."""
        valentine_poem = random.choice(self.valentines['valentine_poems'])
        valentine_compliment = random.choice(self.valentines['valentine_compliments'])
        random_valentine = random.choice([valentine_compliment, valentine_poem])
        if random_valentine == valentine_poem:
            title = 'A poem dedicated to'
        else:
            title = 'A compliment for '
        return random_valentine, title

    def valentine_poem(self):
        """Grabs a random poem."""
        valentine_poem = random.choice(self.valentines['valentine_poems'])
        return valentine_poem

    def valentine_compliment(self):
        """Grabs a random compliment."""
        valentine_compliment = random.choice(self.valentines['valentine_compliments'])
        return valentine_compliment


def setup(bot):
    """Be my Valentine Cog load."""
    bot.add_cog(BeMyValentine(bot))
    log.info("BeMyValentine cog loaded")<|MERGE_RESOLUTION|>--- conflicted
+++ resolved
@@ -40,12 +40,8 @@
         1) use the command \".lovefest sub\" to get the lovefest role.
         2) use the command \".lovefest unsub\" to get rid of the lovefest role.
         """
-<<<<<<< HEAD
-        await ctx.invoke(self.bot.get_command("help"), "lovefest")
-=======
 
         await ctx.send_help(ctx.command)
->>>>>>> 797c36a8
 
     @lovefest_role.command(name="sub")
     async def add_role(self, ctx):
