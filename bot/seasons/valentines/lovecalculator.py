--- conflicted
+++ resolved
@@ -20,15 +20,8 @@
     LOVE_DATA = sorted((int(key), value) for key, value in LOVE_DATA.items())
 
 
-<<<<<<< HEAD
-class LoveCalculator:
+class LoveCalculator(Cog):
     """A cog for calculating the love between two people."""
-=======
-class LoveCalculator(Cog):
-    """
-    A cog for calculating the love between two people
-    """
->>>>>>> c971c282
 
     def __init__(self, bot):
         self.bot = bot
@@ -108,11 +101,7 @@
 
 
 def setup(bot):
-<<<<<<< HEAD
     """Love calculator Cog load."""
 
     bot.add_cog(LoveCalculator(bot))
-=======
-    bot.add_cog(LoveCalculator(bot))
-    log.info("LoveCalculator cog loaded")
->>>>>>> c971c282
+    log.info("LoveCalculator cog loaded")