--- conflicted
+++ resolved
@@ -3,11 +3,8 @@
 import discord
 from discord.ext import commands
 
-<<<<<<< HEAD
-from bot.constants import Colours, Emojis
-=======
-from bot.constants import Channels, Colours, WHITELISTED_CHANNELS
->>>>>>> c3dd57e8
+
+from bot.constants import Channels, Colours, Emojis, WHITELISTED_CHANNELS
 from bot.decorators import override_in_channel
 
 log = logging.getLogger(__name__)
@@ -29,31 +26,14 @@
     def __init__(self, bot: commands.Bot):
         self.bot = bot
 
-<<<<<<< HEAD
     @commands.command(aliases=("pr",))
-    @override_in_channel()
-    async def issue(self, ctx: commands.Context, number: int, repository: str = "seasonalbot",
-                    user: str = "python-discord") -> None:
-        """Command to get issues/pull request from GitHub."""
-        url = f"https://api.github.com/repos/{user}/{repository}/issues/{number}"
-        mergeURL = f"https://api.github.com/repos/{user}/{repository}/pulls/{number}/merge"
-=======
-    @commands.command(aliases=("issues",))
     @override_in_channel(ISSUE_WHITELIST)
     async def issue(
         self, ctx: commands.Context, number: int, repository: str = "seasonalbot", user: str = "python-discord"
     ) -> None:
         """Command to retrieve issues from a GitHub repository."""
-        api_url = f"https://api.github.com/repos/{user}/{repository}/issues/{number}"
-        failed_status = {
-            404: f"Issue #{number} doesn't exist in the repository {user}/{repository}.",
-            403: f"Rate limit exceeded. Please wait a while before trying again!"
-        }
-
-        async with self.bot.http_session.get(api_url) as r:
-            json_data = await r.json()
-            response_code = r.status
->>>>>>> c3dd57e8
+        url = f"https://api.github.com/repos/{user}/{repository}/issues/{number}"
+        mergeURL = f"https://api.github.com/repos/{user}/{repository}/pulls/{number}/merge"
 
         async with self.bot.http_session.get(url) as r:
             json_data = await r.json()
