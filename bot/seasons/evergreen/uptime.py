import logging

import arrow
from dateutil.relativedelta import relativedelta
from discord.ext import commands

from bot import start_time

log = logging.getLogger(__name__)


<<<<<<< HEAD
class Uptime:
    """A cog for posting the bot's uptime."""
=======
class Uptime(commands.Cog):
    """
    A cog for posting the bots uptime.
    """
>>>>>>> c971c282

    def __init__(self, bot):
        self.bot = bot

    @commands.command(name="uptime")
    async def uptime(self, ctx):
        """Responds with the uptime of the bot."""

        difference = relativedelta(start_time - arrow.utcnow())
        uptime_string = start_time.shift(
            seconds=-difference.seconds,
            minutes=-difference.minutes,
            hours=-difference.hours,
            days=-difference.days
        ).humanize()
        await ctx.send(f"I started up {uptime_string}.")


def setup(bot):
    """Uptime Cog load."""

    bot.add_cog(Uptime(bot))
    log.info("Uptime cog loaded")<|MERGE_RESOLUTION|>--- conflicted
+++ resolved
@@ -9,15 +9,8 @@
 log = logging.getLogger(__name__)
 
 
-<<<<<<< HEAD
 class Uptime:
     """A cog for posting the bot's uptime."""
-=======
-class Uptime(commands.Cog):
-    """
-    A cog for posting the bots uptime.
-    """
->>>>>>> c971c282
 
     def __init__(self, bot):
         self.bot = bot
