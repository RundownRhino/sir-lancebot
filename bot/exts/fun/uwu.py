--- conflicted
+++ resolved
@@ -181,10 +181,7 @@
         await clean_content(fix_channel_mentions=True).convert(ctx, text)
 
         fun_cog: t.Optional[Fun] = ctx.bot.get_cog("Fun")
-<<<<<<< HEAD
-
-=======
->>>>>>> 17d3b905
+
         if fun_cog:
             text, embed = await fun_cog._get_text_and_embed(ctx, text)
 
