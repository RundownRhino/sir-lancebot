import logging
import random
import re
import typing as t
from dataclasses import dataclass

import discord
from discord.ext import commands, tasks

<<<<<<< HEAD
from bot.constants import Categories, Colours, ERROR_REPLIES, Emojis, Tokens, WHITELISTED_CHANNELS
from bot.utils.decorators import whitelist_override
=======
from bot.constants import (
    Categories,
    Channels,
    Colours,
    ERROR_REPLIES,
    Emojis,
    NEGATIVE_REPLIES,
    Tokens,
    WHITELISTED_CHANNELS
)
>>>>>>> 34c6c1b1

log = logging.getLogger(__name__)

BAD_RESPONSE = {
    404: "Issue/pull request not located! Please enter a valid number!",
    403: "Rate limit has been hit! Please try again later!"
}
REQUEST_HEADERS = dict()

REPOSITORY_ENDPOINT = "https://api.github.com/orgs/{org}/repos"
ISSUE_ENDPOINT = "https://api.github.com/repos/{user}/{repository}/issues/{number}"
PR_MERGE_ENDPOINT = "https://api.github.com/repos/{user}/{repository}/pulls/{number}/merge"

if GITHUB_TOKEN := Tokens.github:
    REQUEST_HEADERS["Authorization"] = f"token {GITHUB_TOKEN}"

WHITELISTED_CATEGORIES = (
    Categories.development, Categories.devprojects, Categories.media, Categories.staff
)

CODE_BLOCK_RE = re.compile(
    r"^`([^`\n]+)`"  # Inline codeblock
    r"|```(.+?)```",  # Multiline codeblock
    re.DOTALL | re.MULTILINE
)

# Maximum number of issues in one message
MAXIMUM_ISSUES = 5


@dataclass
class FetchError:
    """Dataclass representing an error while fetching an issue."""

    return_code: int
    message: str


@dataclass
class IssueState:
    """Dataclass representing the state of an issue."""

    repository: str
    number: int
    url: str
    title: str
    icon_url: str


class Issues(commands.Cog):
    """Cog that allows users to retrieve issues from GitHub."""

    def __init__(self, bot: commands.Bot):
        self.bot = bot
        self.repos = []
        self.repo_regex = None
        self.get_pydis_repos.start()

    @tasks.loop(minutes=30)
    async def get_pydis_repos(self) -> None:
        """
        Get all python-discord repositories on github.

        This task will update a pipe-separated list of repositories in self.repo_regex.
        """
        async with self.bot.http_session.get(
                REPOSITORY_ENDPOINT.format(org="python-discord"),
                headers=REQUEST_HEADERS
        ) as resp:
            if resp.status == 200:
                data = await resp.json()
                for repo in data:
                    self.repos.append(repo["full_name"].split("/")[1])
                self.repo_regex = "|".join(self.repos)
            else:
                log.warning(f"Failed to get latest Pydis repositories. Status code {resp.status}")

    @staticmethod
    def check_in_block(message: discord.Message, repo_issue: str) -> bool:
        """Check whether the <repo>#<issue> is in codeblocks."""
        block = re.findall(CODE_BLOCK_RE, message.content)

        if not block:
            return False
        elif "#".join(repo_issue.split(" ")) in "".join([*block[0]]):
            return True
        return False

    async def fetch_issues(
            self,
            number: int,
            repository: str,
            user: str
    ) -> t.Union[IssueState, FetchError]:
        """
        Retrieve an issue from a GitHub repository.

        returns IssueState on success, FetchError on failure.
        """
        url = ISSUE_ENDPOINT.format(user=user, repository=repository, number=number)
        merge_url = PR_MERGE_ENDPOINT.format(user=user, repository=repository, number=number)
        log.trace(f"Querying GH issues API: {url}")

        async with self.bot.http_session.get(url, headers=REQUEST_HEADERS) as r:
            json_data = await r.json()

        if r.status == 403:
            if "X-RateLimit-Remaining" in r.headers and r.headers["X-RateLimit-Remaining"] == "0":
                log.info(f"Ratelimit reached while fetching {url}")
                return FetchError(403, "Ratelimit reached, please retry in a few minutes.")
            return FetchError(403, "Cannot access issue.")
        elif r.status in (404, 410):
            return FetchError(r.status, "Issue not found.")
        elif r.status != 200:
            return FetchError(r.status, "Error while fetching issue.")

        # The initial API request is made to the issues API endpoint, which will return information
        # if the issue or PR is present. However, the scope of information returned for PRs differs
        # from issues: if the 'issues' key is present in the response then we can pull the data we
        # need from the initial API call.
        if "issues" in json_data.get("html_url"):
            if json_data.get("state") == "open":
                icon_url = Emojis.issue
            else:
                icon_url = Emojis.issue_closed

        # If the 'issues' key is not contained in the API response and there is no error code, then
        # we know that a PR has been requested and a call to the pulls API endpoint is necessary
        # to get the desired information for the PR.
        else:
            log.trace(f"PR provided, querying GH pulls API for additional information: {merge_url}")
            async with self.bot.http_session.get(merge_url) as m:
                if json_data.get("state") == "open":
                    icon_url = Emojis.pull_request
                # When the status is 204 this means that the state of the PR is merged
                elif m.status == 204:
                    icon_url = Emojis.merge
                else:
                    icon_url = Emojis.pull_request_closed

        issue_url = json_data.get("html_url")

        return IssueState(repository, number, issue_url, json_data.get('title', ''), icon_url)

    @staticmethod
    def format_embed(
            results: t.List[t.Union[IssueState, FetchError]],
            user: str,
            repository: t.Optional[str] = None
    ) -> discord.Embed:
        """Take a list of IssueState or FetchError and format a Discord embed for them."""
        description_list = []

        for result in results:
            if isinstance(result, IssueState):
                description_list.append(f"{result.icon_url} [{result.title}]({result.url})")
            elif isinstance(result, FetchError):
                description_list.append(f"[{result.return_code}] {result.message}")

        resp = discord.Embed(
            colour=Colours.bright_green,
            description='\n'.join(description_list)
        )

        embed_url = f"https://github.com/{user}/{repository}" if repository else f"https://github.com/{user}"
        resp.set_author(name="GitHub", url=embed_url)
        return resp

    @whitelist_override(channels=WHITELISTED_CHANNELS, categories=WHITELISTED_CATEGORIES)
    @commands.command(aliases=("pr",))
    async def issue(
            self,
            ctx: commands.Context,
            numbers: commands.Greedy[int],
            repository: str = "sir-lancebot",
            user: str = "python-discord"
    ) -> None:
        """Command to retrieve issue(s) from a GitHub repository."""
<<<<<<< HEAD
        # Remove duplicates
        numbers = set(numbers)
=======
        if not ctx.guild or not(
            ctx.channel.category.id in WHITELISTED_CATEGORIES
            or ctx.channel.id in WHITELISTED_CHANNELS
        ):
            await ctx.send(
                embed=discord.Embed(
                    title=random.choice(NEGATIVE_REPLIES),
                    description=(
                        "You can't run this command in this channel. "
                        f"Try again in <#{Channels.community_bot_commands}>"
                    ),
                    colour=discord.Colour.red()
                )
            )
            return

        result = await self.fetch_issues(set(numbers), repository, user)

        if result == FetchIssueErrors.value_error:
            await ctx.invoke(self.bot.get_command('help'), 'issue')
>>>>>>> 34c6c1b1

        if len(numbers) > MAXIMUM_ISSUES:
            embed = discord.Embed(
                title=random.choice(ERROR_REPLIES),
                color=Colours.soft_red,
                description=f"Too many issues/PRs! (maximum of {MAXIMUM_ISSUES})"
            )
            await ctx.send(embed=embed)
            await ctx.invoke(self.bot.get_command('help'), 'issue')

        results = [await self.fetch_issues(number, repository, user) for number in numbers]
        await ctx.send(embed=self.format_embed(results))

    @commands.Cog.listener()
    async def on_message(self, message: discord.Message) -> None:
        """Command to retrieve issue(s) from a GitHub repository using automatic linking if matching <repo>#<issue>."""
<<<<<<< HEAD
        if not self.repo_regex:
            log.warning("repo_regex isn't ready, cannot look for issues.")
            return

        # Ignore bots
        if message.author.bot:
=======
        # Ignore messages not in whitelisted categories / channels, only when in guild.
        if message.guild and not (
            message.channel.category.id in WHITELISTED_CATEGORIES
            or message.channel.id in WHITELISTED_CHANNELS_ON_MESSAGE
        ):
>>>>>>> 34c6c1b1
            return

        # `issues` will hold a list of two element tuples `(repository, issue_number)`
        issues = re.findall(fr"({self.repo_regex})#(\d+)", message.content)
        links = []

<<<<<<< HEAD
        if issues:
            log.trace(f"Found {issues = }")
            # Remove duplicates
            issues = set(issues)

            if len(issues) > MAXIMUM_ISSUES:
                embed = discord.Embed(
                    title=random.choice(ERROR_REPLIES),
                    color=Colours.soft_red,
                    description=f"Too many issues/PRs! (maximum of {MAXIMUM_ISSUES})"
                )
                await message.channel.send(embed=embed).delete(delay=5)
                return

            for repo_issue in issues:
=======
        if message_repo_issue_map:
            if not message.guild:
                await message.channel.send(
                    embed=discord.Embed(
                        title=random.choice(NEGATIVE_REPLIES),
                        description=(
                            "You can't retreive issues from DMs. "
                            f"Try again in <#{Channels.community_bot_commands}>"
                        ),
                        colour=discord.Colour.red()
                    )
                )
                return
            for repo_issue in message_repo_issue_map:
>>>>>>> 34c6c1b1
                if not self.check_in_block(message, " ".join(repo_issue)):
                    result = await self.fetch_issues(repo_issue[1], repo_issue[0], "python-discord")
                    if isinstance(result, IssueState):
                        links.append(result)

        if not links:
            return

        resp = self.format_embed(links, "python-discord")
        await message.channel.send(embed=resp)


def setup(bot: commands.Bot) -> None:
    """Cog Retrieves Issues From Github."""
    bot.add_cog(Issues(bot))<|MERGE_RESOLUTION|>--- conflicted
+++ resolved
@@ -7,10 +7,6 @@
 import discord
 from discord.ext import commands, tasks
 
-<<<<<<< HEAD
-from bot.constants import Categories, Colours, ERROR_REPLIES, Emojis, Tokens, WHITELISTED_CHANNELS
-from bot.utils.decorators import whitelist_override
-=======
 from bot.constants import (
     Categories,
     Channels,
@@ -21,7 +17,7 @@
     Tokens,
     WHITELISTED_CHANNELS
 )
->>>>>>> 34c6c1b1
+from bot.utils.decorators import whitelist_override
 
 log = logging.getLogger(__name__)
 
@@ -200,31 +196,8 @@
             user: str = "python-discord"
     ) -> None:
         """Command to retrieve issue(s) from a GitHub repository."""
-<<<<<<< HEAD
         # Remove duplicates
         numbers = set(numbers)
-=======
-        if not ctx.guild or not(
-            ctx.channel.category.id in WHITELISTED_CATEGORIES
-            or ctx.channel.id in WHITELISTED_CHANNELS
-        ):
-            await ctx.send(
-                embed=discord.Embed(
-                    title=random.choice(NEGATIVE_REPLIES),
-                    description=(
-                        "You can't run this command in this channel. "
-                        f"Try again in <#{Channels.community_bot_commands}>"
-                    ),
-                    colour=discord.Colour.red()
-                )
-            )
-            return
-
-        result = await self.fetch_issues(set(numbers), repository, user)
-
-        if result == FetchIssueErrors.value_error:
-            await ctx.invoke(self.bot.get_command('help'), 'issue')
->>>>>>> 34c6c1b1
 
         if len(numbers) > MAXIMUM_ISSUES:
             embed = discord.Embed(
@@ -236,33 +209,38 @@
             await ctx.invoke(self.bot.get_command('help'), 'issue')
 
         results = [await self.fetch_issues(number, repository, user) for number in numbers]
-        await ctx.send(embed=self.format_embed(results))
+        await ctx.send(embed=self.format_embed(results, user, repository))
 
     @commands.Cog.listener()
     async def on_message(self, message: discord.Message) -> None:
         """Command to retrieve issue(s) from a GitHub repository using automatic linking if matching <repo>#<issue>."""
-<<<<<<< HEAD
         if not self.repo_regex:
             log.warning("repo_regex isn't ready, cannot look for issues.")
             return
 
         # Ignore bots
         if message.author.bot:
-=======
-        # Ignore messages not in whitelisted categories / channels, only when in guild.
-        if message.guild and not (
-            message.channel.category.id in WHITELISTED_CATEGORIES
-            or message.channel.id in WHITELISTED_CHANNELS_ON_MESSAGE
-        ):
->>>>>>> 34c6c1b1
             return
 
         # `issues` will hold a list of two element tuples `(repository, issue_number)`
         issues = re.findall(fr"({self.repo_regex})#(\d+)", message.content)
         links = []
 
-<<<<<<< HEAD
         if issues:
+            # Block this from working in DMs
+            if not message.guild:
+                await message.channel.send(
+                    embed=discord.Embed(
+                        title=random.choice(NEGATIVE_REPLIES),
+                        description=(
+                            "You can't retrieve issues from DMs. "
+                            f"Try again in <#{Channels.community_bot_commands}>"
+                        ),
+                        colour=discord.Colour.red()
+                    )
+                )
+                return
+
             log.trace(f"Found {issues = }")
             # Remove duplicates
             issues = set(issues)
@@ -277,22 +255,6 @@
                 return
 
             for repo_issue in issues:
-=======
-        if message_repo_issue_map:
-            if not message.guild:
-                await message.channel.send(
-                    embed=discord.Embed(
-                        title=random.choice(NEGATIVE_REPLIES),
-                        description=(
-                            "You can't retreive issues from DMs. "
-                            f"Try again in <#{Channels.community_bot_commands}>"
-                        ),
-                        colour=discord.Colour.red()
-                    )
-                )
-                return
-            for repo_issue in message_repo_issue_map:
->>>>>>> 34c6c1b1
                 if not self.check_in_block(message, " ".join(repo_issue)):
                     result = await self.fetch_issues(repo_issue[1], repo_issue[0], "python-discord")
                     if isinstance(result, IssueState):
