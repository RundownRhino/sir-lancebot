--- conflicted
+++ resolved
@@ -8,12 +8,8 @@
 from discord.ext import commands
 from sentry_sdk import push_scope
 
-<<<<<<< HEAD
+from bot.bot import Bot
 from bot.constants import Channels, Colours, ERROR_REPLIES, NEGATIVE_REPLIES, RedirectOutput
-=======
-from bot.bot import Bot
-from bot.constants import Channels, Colours, ERROR_REPLIES, NEGATIVE_REPLIES
->>>>>>> f3d45db2
 from bot.utils.decorators import InChannelCheckFailure, InMonthCheckFailure
 from bot.utils.exceptions import UserNotPlayingError
 
