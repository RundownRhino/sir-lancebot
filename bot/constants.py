import dataclasses
import enum
import logging
from datetime import datetime
from os import environ
from typing import Dict, NamedTuple

__all__ = (
    "AdventOfCode",
    "Branding",
    "Cats",
    "Channels",
    "Categories",
    "Client",
    "Colours",
    "Emojis",
    "Icons",
    "Lovefest",
    "Month",
    "Roles",
    "Tokens",
    "Wolfram",
    "Reddit",
    "RedisConfig",
    "RedirectOutput",
    "MODERATION_ROLES",
    "STAFF_ROLES",
    "WHITELISTED_CHANNELS",
    "ERROR_REPLIES",
    "NEGATIVE_REPLIES",
    "POSITIVE_REPLIES",
)

log = logging.getLogger(__name__)


@dataclasses.dataclass
class AdventOfCodeLeaderboard:
    id: str
    _session: str
    join_code: str

    # If we notice that the session for this board expired, we set
    # this attribute to `True`. We will emit a Sentry error so we
    # can handle it, but, in the meantime, we'll try using the
    # fallback session to make sure the commands still work.
    use_fallback_session: bool = False

    @property
    def session(self) -> str:
        """Return either the actual `session` cookie or the fallback cookie."""
        if self.use_fallback_session:
            log.info(f"Returning fallback cookie for board `{self.id}`.")
            return AdventOfCode.fallback_session

        return self._session


def _parse_aoc_leaderboard_env() -> Dict[str, AdventOfCodeLeaderboard]:
    """
    Parse the environment variable containing leaderboard information.

    A leaderboard should be specified in the format `id,session,join_code`,
    without the backticks. If more than one leaderboard needs to be added to
    the constant, separate the individual leaderboards with `::`.

    Example ENV: `id1,session1,join_code1::id2,session2,join_code2`
    """
    raw_leaderboards = environ.get("AOC_LEADERBOARDS", "")
    if not raw_leaderboards:
        return {}

    leaderboards = {}
    for leaderboard in raw_leaderboards.split("::"):
        leaderboard_id, session, join_code = leaderboard.split(",")
        leaderboards[leaderboard_id] = AdventOfCodeLeaderboard(leaderboard_id, session, join_code)

    return leaderboards


class AdventOfCode:
    # Information for the several leaderboards we have
    leaderboards = _parse_aoc_leaderboard_env()
    staff_leaderboard_id = environ.get("AOC_STAFF_LEADERBOARD_ID", "")
    fallback_session = environ.get("AOC_FALLBACK_SESSION", "")

    # Other Advent of Code constants
    ignored_days = environ.get("AOC_IGNORED_DAYS", "").split(",")
    leaderboard_displayed_members = 10
    leaderboard_cache_expiry_seconds = 1800
    year = int(environ.get("AOC_YEAR", datetime.utcnow().year))
    role_id = int(environ.get("AOC_ROLE_ID", 518565788744024082))


class Branding:
    cycle_frequency = int(environ.get("CYCLE_FREQUENCY", 3))  # 0: never, 1: every day, 2: every other day, ...


class Cats:
    cats = ["ᓚᘏᗢ", "ᘡᘏᗢ", "🐈", "ᓕᘏᗢ", "ᓇᘏᗢ", "ᓂᘏᗢ", "ᘣᘏᗢ", "ᕦᘏᗢ", "ᕂᘏᗢ"]


class Channels(NamedTuple):
    advent_of_code = int(environ.get("AOC_CHANNEL_ID", 782715290437943306))
    advent_of_code_commands = int(environ.get("AOC_COMMANDS_CHANNEL_ID", 607247579608121354))
    bot = 267659945086812160
    organisation = 551789653284356126
    devlog = int(environ.get("CHANNEL_DEVLOG", 622895325144940554))
    dev_contrib = 635950537262759947
    mod_meta = 775412552795947058
    mod_tools = 775413915391098921
    off_topic_0 = 291284109232308226
    off_topic_1 = 463035241142026251
    off_topic_2 = 463035268514185226
    community_bot_commands = int(environ.get("CHANNEL_COMMUNITY_BOT_COMMANDS", 607247579608121354))
    hacktoberfest_2020 = 760857070781071431
    voice_chat_0 = 412357430186344448
    voice_chat_1 = 799647045886541885
    staff_voice = 541638762007101470
    reddit = int(environ.get("CHANNEL_REDDIT", 458224812528238616))


class Categories(NamedTuple):
    help_in_use = 696958401460043776
    development = 411199786025484308
    devprojects = 787641585624940544
    media = 799054581991997460
    staff = 364918151625965579


class Client(NamedTuple):
    name = "Sir Lancebot"
    guild = int(environ.get("BOT_GUILD", 267624335836053506))
    prefix = environ.get("PREFIX", ".")
    token = environ.get("BOT_TOKEN")
    sentry_dsn = environ.get("BOT_SENTRY_DSN")
    debug = environ.get("BOT_DEBUG", "").lower() == "true"
    github_bot_repo = "https://github.com/python-discord/sir-lancebot"
    # Override seasonal locks: 1 (January) to 12 (December)
    month_override = int(environ["MONTH_OVERRIDE"]) if "MONTH_OVERRIDE" in environ else None


class Colours:
    blue = 0x0279FD
    bright_green = 0x01D277
    dark_green = 0x1F8B4C
    orange = 0xE67E22
    pink = 0xCF84E0
    purple = 0xB734EB
    soft_green = 0x68C290
    soft_orange = 0xF9CB54
    soft_red = 0xCD6D6D
    yellow = 0xF9F586
    python_blue = 0x4B8BBE
    python_yellow = 0xFFD43B
    grass_green = 0x66FF00
    gold = 0xE6C200

    easter_like_colours = [
        (255, 247, 0),
        (255, 255, 224),
        (0, 255, 127),
        (189, 252, 201),
        (255, 192, 203),
        (255, 160, 122),
        (181, 115, 220),
        (221, 160, 221),
        (200, 162, 200),
        (238, 130, 238),
        (135, 206, 235),
        (0, 204, 204),
        (64, 224, 208),
    ]


class Emojis:
    cross_mark = "\u274C"
    star = "\u2B50"
    christmas_tree = "\U0001F384"
    check = "\u2611"
    envelope = "\U0001F4E8"
    trashcan = environ.get("TRASHCAN_EMOJI", "<:trashcan:637136429717389331>")
    ok_hand = ":ok_hand:"
    hand_raised = "\U0001F64B"

    dice_1 = "<:dice_1:755891608859443290>"
    dice_2 = "<:dice_2:755891608741740635>"
    dice_3 = "<:dice_3:755891608251138158>"
    dice_4 = "<:dice_4:755891607882039327>"
    dice_5 = "<:dice_5:755891608091885627>"
    dice_6 = "<:dice_6:755891607680843838>"

    issue = "<:IssueOpen:629695470327037963>"
    issue_closed = "<:IssueClosed:629695470570307614>"
    pull_request = "<:PROpen:629695470175780875>"
    pull_request_closed = "<:PRClosed:629695470519713818>"
    pull_request_draft = "<:PRDraft:829755345425399848>"
    merge = "<:PRMerged:629695470570176522>"

    number_emojis = {
        1: "\u0031\ufe0f\u20e3",
        2: "\u0032\ufe0f\u20e3",
        3: "\u0033\ufe0f\u20e3",
        4: "\u0034\ufe0f\u20e3",
        5: "\u0035\ufe0f\u20e3",
        6: "\u0036\ufe0f\u20e3",
        7: "\u0037\ufe0f\u20e3",
        8: "\u0038\ufe0f\u20e3",
        9: "\u0039\ufe0f\u20e3"
    }

    confirmation = "\u2705"
    decline = "\u274c"
    incident_unactioned = "<:incident_unactioned:719645583245180960>"

    x = "\U0001f1fd"
    o = "\U0001f1f4"

    status_online = "<:status_online:470326272351010816>"
    status_idle = "<:status_idle:470326266625785866>"
    status_dnd = "<:status_dnd:470326272082313216>"
    status_offline = "<:status_offline:470326266537705472>"

    # Reddit emojis
    reddit = "<:reddit:676030265734332427>"
    reddit_post_text = "<:reddit_post_text:676030265910493204>"
    reddit_post_video = "<:reddit_post_video:676030265839190047>"
    reddit_post_photo = "<:reddit_post_photo:676030265734201344>"
    reddit_upvote = "<:reddit_upvote:755845219890757644>"
    reddit_comments = "<:reddit_comments:755845255001014384>"
    reddit_users = "<:reddit_users:755845303822974997>"


class Icons:
    questionmark = "https://cdn.discordapp.com/emojis/512367613339369475.png"
    bookmark = (
        "https://images-ext-2.discordapp.net/external/zl4oDwcmxUILY7sD9ZWE2fU5R7n6QcxEmPYSE5eddbg/"
        "%3Fv%3D1/https/cdn.discordapp.com/emojis/654080405988966419.png?width=20&height=20"
    )


class Lovefest:
    role_id = int(environ.get("LOVEFEST_ROLE_ID", 542431903886606399))


class Month(enum.IntEnum):
    JANUARY = 1
    FEBRUARY = 2
    MARCH = 3
    APRIL = 4
    MAY = 5
    JUNE = 6
    JULY = 7
    AUGUST = 8
    SEPTEMBER = 9
    OCTOBER = 10
    NOVEMBER = 11
    DECEMBER = 12

    def __str__(self) -> str:
        return self.name.title()


# If a month override was configured, check that it's a valid Month
# Prevents delaying an exception after the bot starts
if Client.month_override is not None:
    Month(Client.month_override)


class Roles(NamedTuple):
    admin = int(environ.get("BOT_ADMIN_ROLE_ID", 267628507062992896))
    moderator = 267629731250176001
    owner = 267627879762755584
    helpers = int(environ.get("ROLE_HELPERS", 267630620367257601))
    core_developers = 587606783669829632


class Tokens(NamedTuple):
    giphy = environ.get("GIPHY_TOKEN")
    aoc_session_cookie = environ.get("AOC_SESSION_COOKIE")
    omdb = environ.get("OMDB_API_KEY")
    youtube = environ.get("YOUTUBE_API_KEY")
    tmdb = environ.get("TMDB_API_KEY")
    nasa = environ.get("NASA_API_KEY")
    igdb_client_id = environ.get("IGDB_CLIENT_ID")
    igdb_client_secret = environ.get("IGDB_CLIENT_SECRET")
    github = environ.get("GITHUB_TOKEN")
    unsplash_access_key = environ.get("UNSPLASH_KEY")


class Wolfram(NamedTuple):
    user_limit_day = int(environ.get("WOLFRAM_USER_LIMIT_DAY", 10))
    guild_limit_day = int(environ.get("WOLFRAM_GUILD_LIMIT_DAY", 67))
    key = environ.get("WOLFRAM_API_KEY")


class RedisConfig(NamedTuple):
    host = environ.get("REDIS_HOST", "redis.default.svc.cluster.local")
    port = environ.get("REDIS_PORT", 6379)
    password = environ.get("REDIS_PASSWORD")
    use_fakeredis = environ.get("USE_FAKEREDIS", "false").lower() == "true"


class Source:
    github = "https://github.com/python-discord/sir-lancebot"
    github_avatar_url = "https://avatars1.githubusercontent.com/u/9919"


<<<<<<< HEAD
class RedirectOutput:
    delete_delay: int = 10
=======
class Reddit:
    subreddits = ["r/Python"]

    client_id = environ.get("REDDIT_CLIENT_ID")
    secret = environ.get("REDDIT_SECRET")
    webhook = int(environ.get("REDDIT_WEBHOOK", 635408384794951680))
>>>>>>> f3d45db2


# Default role combinations
MODERATION_ROLES = Roles.moderator, Roles.admin, Roles.owner
STAFF_ROLES = Roles.helpers, Roles.moderator, Roles.admin, Roles.owner

# Whitelisted channels
WHITELISTED_CHANNELS = (
    Channels.bot,
    Channels.community_bot_commands,
    Channels.off_topic_0,
    Channels.off_topic_1,
    Channels.off_topic_2,
    Channels.voice_chat_0,
    Channels.voice_chat_1,
)

GIT_SHA = environ.get("GIT_SHA", "foobar")

# Bot replies
ERROR_REPLIES = [
    "Please don't do that.",
    "You have to stop.",
    "Do you mind?",
    "In the future, don't do that.",
    "That was a mistake.",
    "You blew it.",
    "You're bad at computers.",
    "Are you trying to kill me?",
    "Noooooo!!",
    "I can't believe you've done this",
]

NEGATIVE_REPLIES = [
    "Noooooo!!",
    "Nope.",
    "I'm sorry Dave, I'm afraid I can't do that.",
    "I don't think so.",
    "Not gonna happen.",
    "Out of the question.",
    "Huh? No.",
    "Nah.",
    "Naw.",
    "Not likely.",
    "No way, José.",
    "Not in a million years.",
    "Fat chance.",
    "Certainly not.",
    "NEGATORY.",
    "Nuh-uh.",
    "Not in my house!",
]

POSITIVE_REPLIES = [
    "Yep.",
    "Absolutely!",
    "Can do!",
    "Affirmative!",
    "Yeah okay.",
    "Sure.",
    "Sure thing!",
    "You're the boss!",
    "Okay.",
    "No problem.",
    "I got you.",
    "Alright.",
    "You got it!",
    "ROGER THAT",
    "Of course!",
    "Aye aye, cap'n!",
    "I'll allow it.",
]<|MERGE_RESOLUTION|>--- conflicted
+++ resolved
@@ -306,17 +306,16 @@
     github_avatar_url = "https://avatars1.githubusercontent.com/u/9919"
 
 
-<<<<<<< HEAD
 class RedirectOutput:
     delete_delay: int = 10
-=======
+
+      
 class Reddit:
     subreddits = ["r/Python"]
 
     client_id = environ.get("REDDIT_CLIENT_ID")
     secret = environ.get("REDDIT_SECRET")
     webhook = int(environ.get("REDDIT_WEBHOOK", 635408384794951680))
->>>>>>> f3d45db2
 
 
 # Default role combinations
