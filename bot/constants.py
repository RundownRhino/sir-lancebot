import dataclasses
import enum
import logging
from datetime import datetime
from os import environ
from typing import Dict, NamedTuple

__all__ = (
    "AdventOfCode",
    "Branding",
    "Channels",
    "Categories",
    "Client",
    "Colours",
    "Emojis",
    "Icons",
    "Lovefest",
    "Month",
    "Roles",
    "Tokens",
    "Wolfram",
    "RedisConfig",
    "MODERATION_ROLES",
    "STAFF_ROLES",
    "WHITELISTED_CHANNELS",
    "ERROR_REPLIES",
    "NEGATIVE_REPLIES",
    "POSITIVE_REPLIES",
)

log = logging.getLogger(__name__)


@dataclasses.dataclass
class AdventOfCodeLeaderboard:
    id: str
    _session: str
    join_code: str

    # If we notice that the session for this board expired, we set
    # this attribute to `True`. We will emit a Sentry error so we
    # can handle it, but, in the meantime, we'll try using the
    # fallback session to make sure the commands still work.
    use_fallback_session: bool = False

    @property
    def session(self) -> str:
        """Return either the actual `session` cookie or the fallback cookie."""
        if self.use_fallback_session:
            log.info(f"Returning fallback cookie for board `{self.id}`.")
            return AdventOfCode.fallback_session

        return self._session


def _parse_aoc_leaderboard_env() -> Dict[str, AdventOfCodeLeaderboard]:
    """
    Parse the environment variable containing leaderboard information.

    A leaderboard should be specified in the format `id,session,join_code`,
    without the backticks. If more than one leaderboard needs to be added to
    the constant, separate the individual leaderboards with `::`.

    Example ENV: `id1,session1,join_code1::id2,session2,join_code2`
    """
    raw_leaderboards = environ.get("AOC_LEADERBOARDS", "")
    if not raw_leaderboards:
        return {}

    leaderboards = {}
    for leaderboard in raw_leaderboards.split("::"):
        leaderboard_id, session, join_code = leaderboard.split(",")
        leaderboards[leaderboard_id] = AdventOfCodeLeaderboard(leaderboard_id, session, join_code)

    return leaderboards


class AdventOfCode:
    # Information for the several leaderboards we have
    leaderboards = _parse_aoc_leaderboard_env()
    staff_leaderboard_id = environ.get("AOC_STAFF_LEADERBOARD_ID", "")
    fallback_session = environ.get("AOC_FALLBACK_SESSION", "")

    # Other Advent of Code constants
    ignored_days = environ.get("AOC_IGNORED_DAYS", "").split(",")
    leaderboard_displayed_members = 10
    leaderboard_cache_expiry_seconds = 1800
    year = int(environ.get("AOC_YEAR", datetime.utcnow().year))
    role_id = int(environ.get("AOC_ROLE_ID", 518565788744024082))


class Branding:
    cycle_frequency = int(environ.get("CYCLE_FREQUENCY", 3))  # 0: never, 1: every day, 2: every other day, ...


class Channels(NamedTuple):
    admins = 365960823622991872
    advent_of_code = int(environ.get("AOC_CHANNEL_ID", 782715290437943306))
    advent_of_code_commands = int(environ.get("AOC_COMMANDS_CHANNEL_ID", 607247579608121354))
    announcements = int(environ.get("CHANNEL_ANNOUNCEMENTS", 354619224620138496))
    big_brother_logs = 468507907357409333
    bot = 267659945086812160
    checkpoint_test = 422077681434099723
    organisation = 551789653284356126
    devalerts = 460181980097675264
    devlog = int(environ.get("CHANNEL_DEVLOG", 622895325144940554))
    dev_contrib = 635950537262759947
    dev_branding = 753252897059373066
    helpers = 385474242440986624
    message_log = 467752170159079424
    mod_alerts = 473092532147060736
    modlog = 282638479504965634
    mod_meta = 775412552795947058
    mod_tools = 775413915391098921
    off_topic_0 = 291284109232308226
    off_topic_1 = 463035241142026251
    off_topic_2 = 463035268514185226
    python = 267624335836053506
    reddit = 458224812528238616
    community_bot_commands = int(environ.get("CHANNEL_COMMUNITY_BOT_COMMANDS", 607247579608121354))
    staff_lounge = 464905259261755392
    verification = 352442727016693763
    python_discussion = 267624335836053506
    hacktoberfest_2020 = 760857070781071431
    voice_chat_0 = 412357430186344448
    voice_chat_1 = 799647045886541885


class Categories(NamedTuple):
<<<<<<< HEAD
    help_in_use = 696958401460043776
=======
    development = 411199786025484308
    devprojects = 787641585624940544
    media = 799054581991997460
>>>>>>> 4239b1d0


class Client(NamedTuple):
    name = "Sir Lancebot"
    guild = int(environ.get("BOT_GUILD", 267624335836053506))
    prefix = environ.get("PREFIX", ".")
    token = environ.get("BOT_TOKEN")
    sentry_dsn = environ.get("BOT_SENTRY_DSN")
    debug = environ.get("BOT_DEBUG", "").lower() == "true"
    github_bot_repo = "https://github.com/python-discord/sir-lancebot"
    # Override seasonal locks: 1 (January) to 12 (December)
    month_override = int(environ["MONTH_OVERRIDE"]) if "MONTH_OVERRIDE" in environ else None


class Colours:
    blue = 0x0279fd
    bright_green = 0x01d277
    dark_green = 0x1f8b4c
    orange = 0xe67e22
    pink = 0xcf84e0
    purple = 0xb734eb
    soft_green = 0x68c290
    soft_orange = 0xf9cb54
    soft_red = 0xcd6d6d
    yellow = 0xf9f586


class Emojis:
    star = "\u2B50"
    christmas_tree = "\U0001F384"
    check = "\u2611"
    envelope = "\U0001F4E8"
    trashcan = "<:trashcan:637136429717389331>"
    ok_hand = ":ok_hand:"

    dice_1 = "<:dice_1:755891608859443290>"
    dice_2 = "<:dice_2:755891608741740635>"
    dice_3 = "<:dice_3:755891608251138158>"
    dice_4 = "<:dice_4:755891607882039327>"
    dice_5 = "<:dice_5:755891608091885627>"
    dice_6 = "<:dice_6:755891607680843838>"

    issue = "<:IssueOpen:629695470327037963>"
    issue_closed = "<:IssueClosed:629695470570307614>"
    pull_request = "<:PROpen:629695470175780875>"
    pull_request_closed = "<:PRClosed:629695470519713818>"
    merge = "<:PRMerged:629695470570176522>"

    # TicTacToe Emojis
    number_emojis = {
        1: "\u0031\ufe0f\u20e3",
        2: "\u0032\ufe0f\u20e3",
        3: "\u0033\ufe0f\u20e3",
        4: "\u0034\ufe0f\u20e3",
        5: "\u0035\ufe0f\u20e3",
        6: "\u0036\ufe0f\u20e3",
        7: "\u0037\ufe0f\u20e3",
        8: "\u0038\ufe0f\u20e3",
        9: "\u0039\ufe0f\u20e3"
    }
    confirmation = "\u2705"
    decline = "\u274c"
    x = "\U0001f1fd"
    o = "\U0001f1f4"

    status_online = "<:status_online:470326272351010816>"
    status_idle = "<:status_idle:470326266625785866>"
    status_dnd = "<:status_dnd:470326272082313216>"
    status_offline = "<:status_offline:470326266537705472>"


class Icons:
    questionmark = "https://cdn.discordapp.com/emojis/512367613339369475.png"
    bookmark = (
        "https://images-ext-2.discordapp.net/external/zl4oDwcmxUILY7sD9ZWE2fU5R7n6QcxEmPYSE5eddbg/"
        "%3Fv%3D1/https/cdn.discordapp.com/emojis/654080405988966419.png?width=20&height=20"
    )


class Lovefest:
    role_id = int(environ.get("LOVEFEST_ROLE_ID", 542431903886606399))


class Month(enum.IntEnum):
    JANUARY = 1
    FEBRUARY = 2
    MARCH = 3
    APRIL = 4
    MAY = 5
    JUNE = 6
    JULY = 7
    AUGUST = 8
    SEPTEMBER = 9
    OCTOBER = 10
    NOVEMBER = 11
    DECEMBER = 12

    def __str__(self) -> str:
        return self.name.title()


# If a month override was configured, check that it's a valid Month
# Prevents delaying an exception after the bot starts
if Client.month_override is not None:
    Month(Client.month_override)


class Roles(NamedTuple):
    admin = int(environ.get("BOT_ADMIN_ROLE_ID", 267628507062992896))
    announcements = 463658397560995840
    champion = 430492892331769857
    contributor = 295488872404484098
    developer = 352427296948486144
    devops = 409416496733880320
    jammer = 423054537079783434
    moderator = 267629731250176001
    muted = 277914926603829249
    owner = 267627879762755584
    verified = 352427296948486144
    helpers = int(environ.get("ROLE_HELPERS", 267630620367257601))
    rockstars = 458226413825294336
    core_developers = 587606783669829632
    events_lead = 778361735739998228
    everyone = 267624335836053506


class Tokens(NamedTuple):
    giphy = environ.get("GIPHY_TOKEN")
    aoc_session_cookie = environ.get("AOC_SESSION_COOKIE")
    omdb = environ.get("OMDB_API_KEY")
    youtube = environ.get("YOUTUBE_API_KEY")
    tmdb = environ.get("TMDB_API_KEY")
    nasa = environ.get("NASA_API_KEY")
    igdb_client_id = environ.get("IGDB_CLIENT_ID")
    igdb_client_secret = environ.get("IGDB_CLIENT_SECRET")
    github = environ.get("GITHUB_TOKEN")


class Wolfram(NamedTuple):
    user_limit_day = int(environ.get("WOLFRAM_USER_LIMIT_DAY", 10))
    guild_limit_day = int(environ.get("WOLFRAM_GUILD_LIMIT_DAY", 67))
    key = environ.get("WOLFRAM_API_KEY")


class RedisConfig(NamedTuple):
    host = environ.get("REDIS_HOST", "redis.default.svc.cluster.local")
    port = environ.get("REDIS_PORT", 6379)
    password = environ.get("REDIS_PASSWORD")
    use_fakeredis = environ.get("USE_FAKEREDIS", "false").lower() == "true"


class Wikipedia:
    total_chance = 3


class Source:
    github = "https://github.com/python-discord/sir-lancebot"
    github_avatar_url = "https://avatars1.githubusercontent.com/u/9919"


# Default role combinations
MODERATION_ROLES = Roles.moderator, Roles.admin, Roles.owner
STAFF_ROLES = Roles.helpers, Roles.moderator, Roles.admin, Roles.owner

# Whitelisted channels
WHITELISTED_CHANNELS = (
    Channels.bot,
    Channels.community_bot_commands,
    Channels.off_topic_0,
    Channels.off_topic_1,
    Channels.off_topic_2,
    Channels.voice_chat_0,
    Channels.voice_chat_1,
)

GIT_SHA = environ.get("GIT_SHA", "foobar")

# Bot replies
ERROR_REPLIES = [
    "Please don't do that.",
    "You have to stop.",
    "Do you mind?",
    "In the future, don't do that.",
    "That was a mistake.",
    "You blew it.",
    "You're bad at computers.",
    "Are you trying to kill me?",
    "Noooooo!!",
    "I can't believe you've done this",
]

NEGATIVE_REPLIES = [
    "Noooooo!!",
    "Nope.",
    "I'm sorry Dave, I'm afraid I can't do that.",
    "I don't think so.",
    "Not gonna happen.",
    "Out of the question.",
    "Huh? No.",
    "Nah.",
    "Naw.",
    "Not likely.",
    "No way, José.",
    "Not in a million years.",
    "Fat chance.",
    "Certainly not.",
    "NEGATORY.",
    "Nuh-uh.",
    "Not in my house!",
]

POSITIVE_REPLIES = [
    "Yep.",
    "Absolutely!",
    "Can do!",
    "Affirmative!",
    "Yeah okay.",
    "Sure.",
    "Sure thing!",
    "You're the boss!",
    "Okay.",
    "No problem.",
    "I got you.",
    "Alright.",
    "You got it!",
    "ROGER THAT",
    "Of course!",
    "Aye aye, cap'n!",
    "I'll allow it.",
]<|MERGE_RESOLUTION|>--- conflicted
+++ resolved
@@ -127,13 +127,10 @@
 
 
 class Categories(NamedTuple):
-<<<<<<< HEAD
     help_in_use = 696958401460043776
-=======
     development = 411199786025484308
     devprojects = 787641585624940544
     media = 799054581991997460
->>>>>>> 4239b1d0
 
 
 class Client(NamedTuple):
