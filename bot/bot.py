import logging
import socket
from traceback import format_exc
from typing import List

from aiohttp import AsyncResolver, ClientSession, TCPConnector
from discord import Embed
from discord.ext.commands import Bot

from bot import constants

log = logging.getLogger(__name__)

__all__ = ('SeasonalBot',)


class SeasonalBot(Bot):
    """Base bot instance."""

    def __init__(self, **kwargs):
        super().__init__(**kwargs)
        self.http_session = ClientSession(
            connector=TCPConnector(resolver=AsyncResolver(), family=socket.AF_INET)
        )

    def load_extensions(self, exts: List[str]):
        """Unload all current extensions, then load the given extensions."""

        # Unload all cogs
        extensions = list(self.extensions.keys())
        for extension in extensions:
            if extension != "bot.seasons":  # We shouldn't unload the manager.
                self.unload_extension(extension)

        # Load in the list of cogs that was passed in here
        for extension in exts:
            cog = extension.split(".")[-1]
            try:
                self.load_extension(extension)
                log.info(f'Successfully loaded extension: {cog}')
            except Exception as e:
                log.error(f'Failed to load extension {cog}: {repr(e)} {format_exc()}')

    async def send_log(self, title: str, details: str = None, *, icon: str = None):
<<<<<<< HEAD
        """Send an embed message to the devlog channel."""
=======
        """
        Send an embed message to the devlog channel
        """
>>>>>>> c971c282

        devlog = self.get_channel(constants.Channels.devlog)

        if not devlog:
            log.warning("Log failed to send. Devlog channel not found.")
            return

        if not icon:
            icon = self.user.avatar_url_as(format="png")

        embed = Embed(description=details)
        embed.set_author(name=title, icon_url=icon)

<<<<<<< HEAD
        await devlog.send(embed=embed)

    async def on_command_error(self, context, exception):
        """Check command errors for UserInputError and reset the cooldown if thrown."""

        if isinstance(exception, commands.UserInputError):
            context.command.reset_cooldown(context)
        else:
            await super().on_command_error(context, exception)
=======
        await devlog.send(embed=embed)
>>>>>>> c971c282
<|MERGE_RESOLUTION|>--- conflicted
+++ resolved
@@ -5,7 +5,7 @@
 
 from aiohttp import AsyncResolver, ClientSession, TCPConnector
 from discord import Embed
-from discord.ext.commands import Bot
+from discord.ext import commands
 
 from bot import constants
 
@@ -14,7 +14,7 @@
 __all__ = ('SeasonalBot',)
 
 
-class SeasonalBot(Bot):
+class SeasonalBot(commands.Bot):
     """Base bot instance."""
 
     def __init__(self, **kwargs):
@@ -42,13 +42,7 @@
                 log.error(f'Failed to load extension {cog}: {repr(e)} {format_exc()}')
 
     async def send_log(self, title: str, details: str = None, *, icon: str = None):
-<<<<<<< HEAD
         """Send an embed message to the devlog channel."""
-=======
-        """
-        Send an embed message to the devlog channel
-        """
->>>>>>> c971c282
 
         devlog = self.get_channel(constants.Channels.devlog)
 
@@ -62,7 +56,6 @@
         embed = Embed(description=details)
         embed.set_author(name=title, icon_url=icon)
 
-<<<<<<< HEAD
         await devlog.send(embed=embed)
 
     async def on_command_error(self, context, exception):
@@ -71,7 +64,4 @@
         if isinstance(exception, commands.UserInputError):
             context.command.reset_cooldown(context)
         else:
-            await super().on_command_error(context, exception)
-=======
-        await devlog.send(embed=embed)
->>>>>>> c971c282
+            await super().on_command_error(context, exception)